About
-----

A sphinx client package for the Go programming language.
Implemented by https://github.com/yunge

A few bugfixes added by slvmnd

Installation
------------

<<<<<<< HEAD
`go get github.com/slvmnd/goshpinx`
=======
`go get github.com/yunge/gosphinx`
>>>>>>> 4c780b1f

Testing
-------

import "documents.sql" to "test" database in mysql, start sphinx searchd with "sphinx.conf".

Then "cd" to gosphinx,

`go test .`

Differs from other languages' lib
-------------------------------

No GetLastError()

Go can return multi values, it's unnecessary to set a "error" field, gosphinx just return error as another return values.

But GetLastWarning() is still remained, and still has IsConnectError() to "Checks whether the last error was a network error on API side".

<|MERGE_RESOLUTION|>--- conflicted
+++ resolved
@@ -4,16 +4,10 @@
 A sphinx client package for the Go programming language.
 Implemented by https://github.com/yunge
 
-A few bugfixes added by slvmnd
-
 Installation
 ------------
 
-<<<<<<< HEAD
 `go get github.com/slvmnd/goshpinx`
-=======
-`go get github.com/yunge/gosphinx`
->>>>>>> 4c780b1f
 
 Testing
 -------
